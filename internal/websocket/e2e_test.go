--- conflicted
+++ resolved
@@ -98,12 +98,8 @@
 		}),
 		ws.WithIPv4(),
 		ws.NowFunc(time.Now),
-<<<<<<< HEAD
+		ws.SendTimeout(90*time.Second),
 		ws.HTTPClient(arrangehttp.ClientConfig{Timeout: 30 * time.Second}),
-=======
-		ws.SendTimeout(90*time.Second),
-		ws.ConnectTimeout(30*time.Second),
->>>>>>> 2d9858d8
 		ws.FetchURLTimeout(30*time.Second),
 		ws.MaxMessageBytes(256*1024),
 		ws.CredentialsDecorator(func(h http.Header) error {
@@ -229,12 +225,8 @@
 				}),
 				ws.WithIPv4(),
 				ws.NowFunc(time.Now),
-<<<<<<< HEAD
+				ws.SendTimeout(90*time.Second),
 				ws.HTTPClient(arrangehttp.ClientConfig{Timeout: 30 * time.Second}),
-=======
-				ws.SendTimeout(90*time.Second),
-				ws.ConnectTimeout(30*time.Second),
->>>>>>> 2d9858d8
 				ws.FetchURLTimeout(30*time.Second),
 				ws.MaxMessageBytes(256*1024),
 				ws.CredentialsDecorator(func(h http.Header) error {
@@ -330,12 +322,8 @@
 		}),
 		ws.WithIPv4(),
 		ws.NowFunc(time.Now),
-<<<<<<< HEAD
+		ws.SendTimeout(90*time.Second),
 		ws.HTTPClient(arrangehttp.ClientConfig{Timeout: 30 * time.Second}),
-=======
-		ws.SendTimeout(90*time.Second),
-		ws.ConnectTimeout(30*time.Second),
->>>>>>> 2d9858d8
 		ws.FetchURLTimeout(30*time.Second),
 		ws.MaxMessageBytes(256*1024),
 		ws.CredentialsDecorator(func(h http.Header) error {
